--- conflicted
+++ resolved
@@ -25,17 +25,10 @@
 		resp, _ = tests.Get(fmt.Sprintf("%s%s", s.URL(), "/v2/keys/foo/bar"))
 		body := tests.ReadBodyJSON(resp)
 		assert.Equal(t, body["action"], "get", "")
-<<<<<<< HEAD
-		assert.Equal(t, body["key"], "/foo/bar", "")
-		assert.Equal(t, body["value"], "XXX", "")
-		assert.Equal(t, body["modifiedIndex"], 2, "")
-=======
-
 		node := body["node"].(map[string]interface{})
 		assert.Equal(t, node["key"], "/foo/bar", "")
 		assert.Equal(t, node["value"], "XXX", "")
-		assert.Equal(t, node["modifiedIndex"], 1, "")
->>>>>>> 618def7a
+		assert.Equal(t, node["modifiedIndex"], 2, "")
 	})
 }
 
@@ -60,30 +53,10 @@
 		resp, _ = tests.Get(fmt.Sprintf("%s%s", s.URL(), "/v2/keys/foo?recursive=true"))
 		body := tests.ReadBodyJSON(resp)
 		assert.Equal(t, body["action"], "get", "")
-<<<<<<< HEAD
-		assert.Equal(t, body["key"], "/foo", "")
-		assert.Equal(t, body["dir"], true, "")
-		assert.Equal(t, body["modifiedIndex"], 2, "")
-		assert.Equal(t, len(body["kvs"].([]interface{})), 2, "")
-
-		kv0 := body["kvs"].([]interface{})[0].(map[string]interface{})
-		assert.Equal(t, kv0["key"], "/foo/x", "")
-		assert.Equal(t, kv0["value"], "XXX", "")
-		assert.Equal(t, kv0["ttl"], 10, "")
-
-		kv1 := body["kvs"].([]interface{})[1].(map[string]interface{})
-		assert.Equal(t, kv1["key"], "/foo/y", "")
-		assert.Equal(t, kv1["dir"], true, "")
-
-		kvs2 := kv1["kvs"].([]interface{})[0].(map[string]interface{})
-		assert.Equal(t, kvs2["key"], "/foo/y/z", "")
-		assert.Equal(t, kvs2["value"], "YYY", "")
-=======
-
 		node := body["node"].(map[string]interface{})
 		assert.Equal(t, node["key"], "/foo", "")
 		assert.Equal(t, node["dir"], true, "")
-		assert.Equal(t, node["modifiedIndex"], 1, "")
+		assert.Equal(t, node["modifiedIndex"], 2, "")
 		assert.Equal(t, len(node["nodes"].([]interface{})), 2, "")
 
 		node0 := node["nodes"].([]interface{})[0].(map[string]interface{})
@@ -98,7 +71,6 @@
 		node2 := node1["nodes"].([]interface{})[0].(map[string]interface{})
 		assert.Equal(t, node2["key"], "/foo/y/z", "")
 		assert.Equal(t, node2["value"], "YYY", "")
->>>>>>> 618def7a
 	})
 }
 
@@ -139,17 +111,11 @@
 
 		assert.NotNil(t, body, "")
 		assert.Equal(t, body["action"], "set", "")
-<<<<<<< HEAD
-		assert.Equal(t, body["key"], "/foo/bar", "")
-		assert.Equal(t, body["value"], "XXX", "")
-		assert.Equal(t, body["modifiedIndex"], 2, "")
-=======
 
 		node := body["node"].(map[string]interface{})
 		assert.Equal(t, node["key"], "/foo/bar", "")
 		assert.Equal(t, node["value"], "XXX", "")
-		assert.Equal(t, node["modifiedIndex"], 1, "")
->>>>>>> 618def7a
+		assert.Equal(t, node["modifiedIndex"], 2, "")
 	})
 }
 
@@ -200,16 +166,10 @@
 
 		assert.NotNil(t, body, "")
 		assert.Equal(t, body["action"], "set", "")
-<<<<<<< HEAD
-		assert.Equal(t, body["key"], "/foo/bar", "")
-		assert.Equal(t, body["value"], "YYY", "")
-		assert.Equal(t, body["modifiedIndex"], 3, "")
-=======
 
 		node := body["node"].(map[string]interface{})
 		assert.Equal(t, node["key"], "/foo/bar", "")
 		assert.Equal(t, node["value"], "YYY", "")
-		assert.Equal(t, node["modifiedIndex"], 2, "")
->>>>>>> 618def7a
+		assert.Equal(t, node["modifiedIndex"], 3, "")
 	})
 }